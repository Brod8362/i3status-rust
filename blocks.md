--- conflicted
+++ resolved
@@ -780,94 +780,6 @@
 
   Key    | Value
 ---------|-------
-<<<<<<< HEAD
-`{MTg}`  | Memory total (GiB).
-`{MTm}`  | Memory total (MiB).
-`{MAg}`  | Available memory, including cached memory and buffers (GiB).
-`{MAm}`  | Available memory, including cached memory and buffers (MiB).
-`{MAp}`  | Available memory, including cached memory and buffers (%).
-`{MApi}` | Available memory, including cached memory and buffers (%) as integer.
-`{MFg}`  | Memory free (GiB).
-`{MFm}`  | Memory free (MiB).
-`{MFp}`  | Memory free (%).
-`{MFpi}` | Memory free (%) as integer.
-`{Mug}`  | Memory used, excluding cached memory and buffers; similar to htop's green bar (GiB).
-`{Mum}`  | Memory used, excluding cached memory and buffers; similar to htop's green bar (MiB).
-`{Mup}`  | Memory used, excluding cached memory and buffers; similar to htop's green bar (%).
-`{Mupi}` | Memory used, excluding cached memory and buffers; similar to htop's green bar (%) as integer.
-`{MUg}`  | Total memory used (GiB).
-`{MUm}`  | Total memory used (MiB).
-`{MUp}`  | Total memory used (%).
-`{MUpi}` | Total memory used (%) as integer.
-`{Cg}`   | Cached memory, similar to htop's yellow bar (GiB).
-`{Cm}`   | Cached memory, similar to htop's yellow bar (MiB).
-`{Cp}`   | Cached memory, similar to htop's yellow bar (%).
-`{Cpi}`  | Cached memory, similar to htop's yellow bar (%) as integer.
-`{Bg}`   | Buffers, similar to htop's blue bar (GiB).
-`{Bm}`   | Buffers, similar to htop's blue bar (MiB).
-`{Bp}`   | Buffers, similar to htop's blue bar (%).
-`{Bpi}`  | Buffers, similar to htop's blue bar (%) as integer.
-`{STg}`  | Swap total (GiB).
-`{STm}`  | Swap total (MiB).
-`{SFg}`  | Swap free (GiB).
-`{SFm}`  | Swap free (MiB).
-`{SFp}`  | Swap free (%).
-`{SFpi}` | Swap free (%) as integer.
-`{SUg}`  | Swap used (GiB).
-`{SUm}`  | Swap used (MiB).
-`{SUp}`  | Swap used (%).
-`{SUpi}` | Swap used (%) as integer.
-
-## Mpd
-
-Creates a block to display detailed mpd player information including song title, artist, playback flags, and more. Also allows playback controls with left, middle, and right click.
-
-Left click returns to previous track, middle click toggles play/pause, right click advances to next track, and the mouse wheel controls volume in 5% steps.
-
-### Examples
-
-Display current song title and artist, as well as volume.
-
-```toml
-[[block]]
-block = "mpd"
-format = "{artist} - {title} ({volume}%)"
-interval = 1
-```
-
-Display the playback state of the current song, as well as the volume.
-
-```toml
-[[block]]
-block = "mpd"
-format = "{playback_info} {volume}%"
-interval = 1
-```
-
-### Options
-
-Key | Values | Required | Default
-----|--------|----------|--------
-`interval` | Update interval, in seconds. | No | `1`
-`ip` | IP address of mpd server to connect to. | No | `"127.0.0.1:6600"`
-`format` | Format string. Accepts options defined below. | No | `"{artist} - {title} [{playback_info}]{repeat}{random}{single}{consume}"`
-
-
-### Format options
-
-Placeholder | Value
-------------|-------
-`{title}` | The song title. If the id3 tag is available, it will use that, otherwise it defaults to the filename.
-`{artist}` | The song artist. If the id3 tag is available, it will use that, otherwise it defaults to `unknown artist`.
-`{elapsed}` | Time elapsed in the current song, in the format `MM:SS`. When no song is playing, this is blank.
-`{length}` | The length of the current song, in the format `MM:SS`. When no song is playing, this is blank.
-`{playback_info}` | When a song is playing, this is the same as `{elapsed}/{length}`. When paused, this displays `paused`
-`{volume}` | Displays the volume as a number from 0-100.
-`{repeat}` | If repeat is on, this displays `R`. Otherwise, it is blank.
-`{random}` | If random is on, this displays `Z`. Otherwise, it is blank.
-`{single}` | If random is on, this displays `S`. Otherwise, it is blank.
-`{consume}` | If repeat is on, this displays `C`. Otherwise, it is blank.
-=======
 `{MTg}`  | Memory total (GiB)
 `{MTm}`  | Memory total (MiB)
 `{MAg}`  | Available memory, including cached memory and buffers (GiB)
@@ -906,7 +818,6 @@
 `{SUpi}` | Swap used (%) as integer
 
 ###### [↥ back to top](#list-of-available-blocks)
->>>>>>> 4b03e7f0
 
 ## Music
 
